/**
 *  @file  BatchTrajOptimizer-inl.h
 *  @brief batch trajectory optimizer
 *  @author Jing Dong, Mustafa Mukadam
 *  @date  May 10, 2015
 **/

#include <gtsam/slam/PriorFactor.h>
#include <gtsam/nonlinear/DoglegOptimizer.h>
#include <gtsam/nonlinear/LevenbergMarquardtOptimizer.h>
#include <gtsam/nonlinear/GaussNewtonOptimizer.h>
#include <gtsam/inference/Symbol.h>


namespace gpmp2 {
namespace internal {

/* ************************************************************************** */
template <class ROBOT, class GP, class SDF, class OBS_FACTOR, class OBS_FACTOR_GP, 
    class LIMIT_FACTOR_POS, class LIMIT_FACTOR_VEL>
gtsam::Values BatchTrajOptimize(
    const ROBOT& arm, const SDF& sdf,
    const typename ROBOT::Pose& start_conf, const typename ROBOT::Velocity& start_vel,
    const typename ROBOT::Pose& end_conf, const typename ROBOT::Velocity& end_vel,
    const gtsam::Values& init_values, const TrajOptimizerSetting& setting) {

  using namespace gtsam;

  // GP interpolation setting
  const double delta_t = setting.total_time / static_cast<double>(setting.total_step);
  const double inter_dt = delta_t / static_cast<double>(setting.obs_check_inter + 1);

  // build graph
  NonlinearFactorGraph graph;

  for (size_t i = 0; i <= setting.total_step; i++) {
    Key pose_key = Symbol('x', i);
    Key vel_key = Symbol('v', i);

    // start and end
    if (i == 0) {
      graph.add(PriorFactor<typename ROBOT::Pose>(pose_key, start_conf, setting.conf_prior_model));
      graph.add(PriorFactor<typename ROBOT::Velocity>(vel_key, start_vel, setting.vel_prior_model));

    } else if (i == setting.total_step) {
      graph.add(PriorFactor<typename ROBOT::Pose>(pose_key, end_conf, setting.conf_prior_model));
      graph.add(PriorFactor<typename ROBOT::Velocity>(vel_key, end_vel, setting.vel_prior_model));
    }

    if (setting.flag_limit) {
      // joint position limits
      graph.add(LIMIT_FACTOR_POS(pose_key, setting.pos_limit_model, setting.joint_pos_limits_down, 
          setting.joint_pos_limits_up, setting.pos_limit_thresh));
      // velocity limits
      graph.add(LIMIT_FACTOR_VEL(vel_key, setting.vel_limit_model, setting.vel_limits, 
          setting.vel_limit_thresh));
    }

    // non-interpolated cost factor
    graph.add(OBS_FACTOR(pose_key, arm, sdf, setting.cost_sigma, setting.epsilon));

    if (i > 0) {
      Key last_pose_key = Symbol('x', i-1);
      Key last_vel_key = Symbol('v', i-1);

      // interpolated cost factor
      if (setting.obs_check_inter > 0) {
        for (size_t j = 1; j <= setting.obs_check_inter; j++) {
          const double tau = inter_dt * static_cast<double>(j);
          graph.add(OBS_FACTOR_GP(last_pose_key, last_vel_key, pose_key, vel_key, arm, sdf,
              setting.cost_sigma, setting.epsilon, setting.Qc_model, delta_t, tau));
        }
      }

      // GP factor
      graph.add(GP(last_pose_key, last_vel_key, pose_key, vel_key, delta_t,
          setting.Qc_model));
    }
  }

  // optimize!
  std::shared_ptr<gtsam::NonlinearOptimizer> opt_ptr;
  std::shared_ptr<gtsam::NonlinearOptimizerParams> opt_params_ptr;

  // init the params/opt and type specific settings
  if (setting.opt_type == TrajOptimizerSetting::Dogleg) {
<<<<<<< HEAD
    DoglegParams opt_param;
    opt_param.setMaxIterations(setting.max_iter);
    opt_param.setRelativeErrorTol(setting.rel_thresh);
    opt_param.setVerbosity("ERROR");
    results = DoglegOptimizer(graph, init_values, opt_param).optimize();

  } else if (setting.opt_type == TrajOptimizerSetting::LM) {
    LevenbergMarquardtParams opt_param;
    opt_param.setMaxIterations(setting.max_iter);
    opt_param.setRelativeErrorTol(setting.rel_thresh);
    opt_param.setVerbosity("ERROR");
    results = LevenbergMarquardtOptimizer(graph, init_values, opt_param).optimize();
=======
    opt_params_ptr = std::shared_ptr<gtsam::NonlinearOptimizerParams>(new DoglegParams());
    // trust region ranage, 0.2 rad or meter, no whitenning, not sure make sense or not 
    dynamic_cast<DoglegParams*>(opt_params_ptr.get())->setDeltaInitial(0.2);
  
  } else if (setting.opt_type == TrajOptimizerSetting::LM) {
    opt_params_ptr = std::shared_ptr<gtsam::NonlinearOptimizerParams>(new LevenbergMarquardtParams());
    dynamic_cast<LevenbergMarquardtParams*>(opt_params_ptr.get())->setlambdaInitial(100.0);
  
  } else if (setting.opt_type == TrajOptimizerSetting::GaussNewton) {
    opt_params_ptr = std::shared_ptr<gtsam::NonlinearOptimizerParams>(new GaussNewtonParams());
  }

  // common settings
  opt_params_ptr->setMaxIterations(setting.max_iter);
  opt_params_ptr->setRelativeErrorTol(setting.rel_thresh);
  if (setting.opt_verbosity >= TrajOptimizerSetting::Error)
    opt_params_ptr->setVerbosity("ERROR");
>>>>>>> 4055e851

  // optimizer
  if (setting.opt_type == TrajOptimizerSetting::Dogleg) {
    opt_ptr = std::shared_ptr<gtsam::NonlinearOptimizer>(new DoglegOptimizer(
      graph, init_values, *(dynamic_cast<DoglegParams*>(opt_params_ptr.get()))));
  } else if (setting.opt_type == TrajOptimizerSetting::LM) {
    opt_ptr = std::shared_ptr<gtsam::NonlinearOptimizer>(new LevenbergMarquardtOptimizer(
      graph, init_values, *(dynamic_cast<LevenbergMarquardtParams*>(opt_params_ptr.get()))));
  } else if (setting.opt_type == TrajOptimizerSetting::GaussNewton) {
<<<<<<< HEAD
    GaussNewtonParams opt_param;
    opt_param.setMaxIterations(setting.max_iter);
    opt_param.setRelativeErrorTol(setting.rel_thresh);
    opt_param.setVerbosity("ERROR");
    results = GaussNewtonOptimizer(graph, init_values, opt_param).optimize();
=======
    opt_ptr = std::shared_ptr<gtsam::NonlinearOptimizer>(new GaussNewtonOptimizer(
      graph, init_values, *(dynamic_cast<GaussNewtonParams*>(opt_params_ptr.get()))));
>>>>>>> 4055e851
  }

  return optimize(opt_ptr, *opt_params_ptr);
}

/* ************************************************************************** */
template <class ROBOT, class SDF, class OBS_FACTOR>
double CollisionCost(
    const ROBOT& robot, const SDF& sdf, const gtsam::Values& result, 
    const TrajOptimizerSetting& setting) {

  using namespace gtsam;

  double coll_cost = 0;
  OBS_FACTOR obs_factor = OBS_FACTOR(Symbol('x', 0), robot, sdf, setting.cost_sigma, 0);
  for (size_t i=0; i<result.size()/2; i++)
    coll_cost += (obs_factor.evaluateError(result.at<typename ROBOT::Pose>(Symbol('x', i)))).sum();
  
  return coll_cost;
}

}   // namespace internal
}   // namespace gpmp2
<|MERGE_RESOLUTION|>--- conflicted
+++ resolved
@@ -84,20 +84,6 @@
 
   // init the params/opt and type specific settings
   if (setting.opt_type == TrajOptimizerSetting::Dogleg) {
-<<<<<<< HEAD
-    DoglegParams opt_param;
-    opt_param.setMaxIterations(setting.max_iter);
-    opt_param.setRelativeErrorTol(setting.rel_thresh);
-    opt_param.setVerbosity("ERROR");
-    results = DoglegOptimizer(graph, init_values, opt_param).optimize();
-
-  } else if (setting.opt_type == TrajOptimizerSetting::LM) {
-    LevenbergMarquardtParams opt_param;
-    opt_param.setMaxIterations(setting.max_iter);
-    opt_param.setRelativeErrorTol(setting.rel_thresh);
-    opt_param.setVerbosity("ERROR");
-    results = LevenbergMarquardtOptimizer(graph, init_values, opt_param).optimize();
-=======
     opt_params_ptr = std::shared_ptr<gtsam::NonlinearOptimizerParams>(new DoglegParams());
     // trust region ranage, 0.2 rad or meter, no whitenning, not sure make sense or not 
     dynamic_cast<DoglegParams*>(opt_params_ptr.get())->setDeltaInitial(0.2);
@@ -115,7 +101,6 @@
   opt_params_ptr->setRelativeErrorTol(setting.rel_thresh);
   if (setting.opt_verbosity >= TrajOptimizerSetting::Error)
     opt_params_ptr->setVerbosity("ERROR");
->>>>>>> 4055e851
 
   // optimizer
   if (setting.opt_type == TrajOptimizerSetting::Dogleg) {
@@ -125,16 +110,8 @@
     opt_ptr = std::shared_ptr<gtsam::NonlinearOptimizer>(new LevenbergMarquardtOptimizer(
       graph, init_values, *(dynamic_cast<LevenbergMarquardtParams*>(opt_params_ptr.get()))));
   } else if (setting.opt_type == TrajOptimizerSetting::GaussNewton) {
-<<<<<<< HEAD
-    GaussNewtonParams opt_param;
-    opt_param.setMaxIterations(setting.max_iter);
-    opt_param.setRelativeErrorTol(setting.rel_thresh);
-    opt_param.setVerbosity("ERROR");
-    results = GaussNewtonOptimizer(graph, init_values, opt_param).optimize();
-=======
     opt_ptr = std::shared_ptr<gtsam::NonlinearOptimizer>(new GaussNewtonOptimizer(
       graph, init_values, *(dynamic_cast<GaussNewtonParams*>(opt_params_ptr.get()))));
->>>>>>> 4055e851
   }
 
   return optimize(opt_ptr, *opt_params_ptr);
