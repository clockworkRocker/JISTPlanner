--- conflicted
+++ resolved
@@ -88,18 +88,13 @@
   void setGaussNewton() { opt_type = GaussNewton; }
   void setLM() { opt_type = LM; }
   void setDogleg() { opt_type = Dogleg; }
-<<<<<<< HEAD
   void set_rel_thresh(double thresh) { rel_thresh = thresh; }
   void set_max_iter(size_t iter) { max_iter = iter; }
-=======
-
   /// set optimization verbosity
   void setVerbosityNone() { opt_verbosity = None; }
   void setVerbosityError() { opt_verbosity = Error; }
-
   /// set value is guaranteed not increase
   void setOptimizationNoIncrase(bool flag) { final_iter_no_increase = flag; }
->>>>>>> 4055e851
 };
 
 }
