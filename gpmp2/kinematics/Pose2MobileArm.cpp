--- conflicted
+++ resolved
@@ -79,15 +79,6 @@
   vector<Matrix> Jarm_jpx_jp, Jarm_jvx_jp, Jarm_jvx_jv;
 
   arm_.updateBasePose(arm_base);
-<<<<<<< HEAD
-  const Vector varm = v->tail(arm_.dof());
-  arm_.forwardKinematics(p.configuration(),
-      v ? boost::optional<const Vector&>(varm) : boost::none,
-      armjpx, vx ? boost::optional<vector<Vector3>&>(armjvx) : boost::none,
-      J_px_p ? boost::optional<vector<Matrix>&>(Jarm_jpx_jp) : boost::none,
-      J_vx_p ? boost::optional<vector<Matrix>&>(Jarm_jvx_jp) : boost::none,
-      J_vx_v ? boost::optional<vector<Matrix>&>(Jarm_jvx_jv) : boost::none);
-=======
   if (v) {
     const Vector varm = v->tail(arm_.dof());
     arm_.forwardKinematics(p.configuration(), boost::optional<const Vector&>(varm),
@@ -100,8 +91,6 @@
         armjpx, vx ? boost::optional<vector<Vector3>&>(armjvx) : boost::none,
         J_px_p ? boost::optional<vector<Matrix>&>(Jarm_jpx_jp) : boost::none);
   }
-
->>>>>>> b0a20e63
 
   for (size_t i = 0; i < arm_.dof(); i++) {
     px[i+1] = armjpx[i];
